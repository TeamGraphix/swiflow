--- conflicted
+++ resolved
@@ -123,8 +123,8 @@
 /// - If `flow` is invalid.
 /// - If `flow` is inconsistent with `g`.
 #[pyfunction]
-<<<<<<< HEAD
-#[allow(clippy::needless_pass_by_value)]
+#[expect(clippy::needless_pass_by_value)]
+#[inline]
 pub fn verify(
     flow: (Flow, Layer),
     g: Graph,
@@ -132,11 +132,6 @@
     oset: Nodes,
     optimal: bool,
 ) -> PyResult<()> {
-=======
-#[expect(clippy::needless_pass_by_value)]
-#[inline]
-pub fn verify(flow: (Flow, Layer), g: Graph, iset: Nodes, oset: Nodes) -> PyResult<()> {
->>>>>>> 62ff7247
     let (f, layer) = flow;
     let n = g.len();
     let vset = (0..n).collect::<Nodes>();
